--- conflicted
+++ resolved
@@ -13,7 +13,15 @@
 from scilpy.utils.bvec_bval_tools import DEFAULT_B0_THRESHOLD
 
 
-<<<<<<< HEAD
+def check_tracts_same_format(parser, filename_list):
+    _, ref_ext = os.path.splitext(filename_list[0])
+
+    for filename in filename_list[1:]:
+        if isinstance(filename, six.string_types) and \
+                not os.path.splitext(filename)[1] == ref_ext:
+            parser.error('All tracts file must use the same format.')
+
+
 def add_reference(parser, argName=None):
     if argName:
         parser.add_argument('--'+argName+'_ref',
@@ -23,21 +31,6 @@
         parser.add_argument('--reference',
                             help='Reference anatomy for tck/vtk/fib/dpy file\n'
                                  'support (.nii or .nii.gz).')
-=======
-def check_tracts_same_format(parser, filename_list):
-    _, ref_ext = os.path.splitext(filename_list[0])
-
-    for filename in filename_list[1:]:
-        if isinstance(filename, six.string_types) and \
-                not os.path.splitext(filename)[1] == ref_ext:
-            parser.error('All tracts file must use the same format.')
-
-
-def add_reference(parser):
-    parser.add_argument('--reference',
-                        help='Reference anatomy for tck/vtk/fib/dpy file\n'
-                        'support (.nii or .nii.gz).')
->>>>>>> 0a1633cf
 
 
 def add_overwrite_arg(parser):
