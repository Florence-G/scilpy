--- conflicted
+++ resolved
@@ -42,93 +42,6 @@
 import nibabel as nib
 import numpy as np
 
-<<<<<<< HEAD
-from scilpy.io.streamlines import (load_tractogram_with_reference,
-                                   save_from_voxel_space)
-from scilpy.io.utils import (add_overwrite_arg,
-                             add_reference_arg,
-                             add_verbose_arg,
-                             assert_inputs_exist,
-                             assert_output_dirs_exist_and_empty)
-from scilpy.tractanalysis.features import (remove_outliers,
-                                           remove_loops_and_sharp_turns)
-from scilpy.tractanalysis.tools import (compute_connectivity,
-                                        compute_streamline_segment,
-                                        extract_longest_segments_from_profile)
-from scilpy.tractanalysis.uncompress import uncompress
-
-
-def _get_output_paths(root_dir):
-    paths = {'raw': os.path.join(root_dir, 'raw_connections/'),
-             'final': os.path.join(root_dir, 'final_connections/'),
-             'removed_length': os.path.join(root_dir, 'removed_length/'),
-             'loops': os.path.join(root_dir, 'loops/'),
-             'outliers': os.path.join(root_dir, 'outliers/'),
-             'qb_loops': os.path.join(root_dir, 'qb_loops/'),
-             'pruned': os.path.join(root_dir, 'pruned/'),
-             'no_loops': os.path.join(root_dir, 'no_loops/'),
-             'no_outliers': os.path.join(root_dir, 'no_outliers/')}
-
-    return paths
-
-
-def _get_saving_options(args):
-    saving_options = {'raw': args.save_raw_connections,
-                      'intermediate': args.save_intermediate,
-                      'discarded': args.save_discarded,
-                      'final': True}
-
-    return saving_options
-
-
-def _create_required_output_dirs(out_paths, args):
-    os.mkdir(out_paths['final'])
-
-    if args.save_raw_connections:
-        os.mkdir(out_paths['raw'])
-
-    if args.save_discarded:
-        os.mkdir(out_paths['loops'])
-        os.mkdir(out_paths['outliers'])
-        os.mkdir(out_paths['qb_loops'])
-        os.mkdir(out_paths['removed_length'])
-
-    if args.save_intermediate:
-        os.mkdir(out_paths['pruned'])
-        os.mkdir(out_paths['no_loops'])
-        os.mkdir(out_paths['no_outliers'])
-
-
-def _save_if_needed(streamlines, args, saving_options, out_paths,
-                    save_type, step_type, in_label, out_label):
-    if saving_options[save_type] and len(streamlines):
-        save_from_voxel_space(streamlines, args.labels, args.tracks,
-                              os.path.join(out_paths[step_type],
-                                           '{}_{}.trk'.format(in_label,
-                                                              out_label)))
-
-
-def _symmetrize_con_info(con_info):
-    final_con_info = {}
-    for in_label in list(con_info.keys()):
-        for out_label in list(con_info[in_label].keys()):
-
-            pair_info = con_info[in_label][out_label]
-
-            final_in_label = min(in_label, out_label)
-            final_out_label = max(in_label, out_label)
-
-            if final_con_info.get(final_in_label) is None:
-                final_con_info[final_in_label] = {}
-
-            if final_con_info[final_in_label].get(final_out_label) is None:
-                final_con_info[final_in_label][final_out_label] = []
-
-            final_con_info[final_in_label][final_out_label].extend(pair_info)
-
-    return final_con_info
-
-=======
 from scilpy.tractanalysis.reproducibility_measures import compute_dice_voxel
 from scilpy.tractanalysis.streamlines_metrics import compute_tract_counts_map
 from scilpy.io.utils import (add_overwrite_arg, add_processes_arg,
@@ -238,7 +151,6 @@
                 voxels_value=voxels_value[voxels_value > 0]
             else:
                 voxels_value=metric_data[density > 0]
->>>>>>> eb098c44
 
             measures_to_return[metric_filename]=np.average(voxels_value)
 
@@ -277,11 +189,6 @@
     p.add_argument('--no_self_connection', action="store_true",
                    help='Eliminate the diagonal from the matrices.')
 
-<<<<<<< HEAD
-    add_reference_arg(p)
-    add_verbose_arg(p)
-=======
->>>>>>> eb098c44
     add_overwrite_arg(p)
     add_processes_arg(p)
     add_reference_arg(p)
