#!/usr/bin/env python
#  -*- coding: utf-8 -*-

"""
Now supports sequential filtering condition and mixed filtering object.
For example, --atlas_roi ROI_NAME ID MODE CRITERIA
- ROI_NAME is the filename of a Nifti
- ID is the integer value in the atlas
- MODE must be one of these values: 'any', 'either_end', 'both_ends'
- CRITERIA must be one of these values: ['include', 'exclude']

Multiple filtering tuples can be used and options mixed.
A logical AND is the only behavior available. All theses filtering
conditions will be sequentially applied.
"""

import argparse
import json
import logging
import os

<<<<<<< HEAD
from dipy.io.stateful_tractogram import StatefulTractogram
=======
>>>>>>> 08249ca6
from dipy.io.streamline import save_tractogram
from dipy.io.utils import is_header_compatible
import nibabel as nib
import numpy as np

from scilpy.io.streamlines import load_tractogram_with_reference
from scilpy.io.utils import (add_json_args,
                             add_overwrite_arg,
                             add_reference_arg,
                             add_verbose_arg,
                             assert_inputs_exist,
                             assert_outputs_exist,
                             read_info_from_mb_bdo)
from scilpy.segment.streamlines import (filter_cuboid, filter_ellipsoid,
                                        filter_grid_roi)


def _build_args_parser():
    p = argparse.ArgumentParser(formatter_class=argparse.RawTextHelpFormatter,
                                description=__doc__)

    p.add_argument('in_tractogram',
                   help='Path of the input tractogram file.')
    p.add_argument('out_tractogram',
                   help='Path of the output tractogram file.')

    p.add_argument('--drawn_roi', nargs=3, action='append',
                   metavar=('ROI_NAME', 'MODE', 'CRITERIA'),
                   help='Filename of a hand drawn ROI (.nii or .nii.gz).')
    p.add_argument('--atlas_roi', nargs=4, action='append',
                   metavar=('ROI_NAME', 'ID', 'MODE', 'CRITERIA'),
                   help='Filename of an atlas (.nii or .nii.gz).')
    p.add_argument('--bdo', nargs=3, action='append',
                   metavar=('BDO_NAME', 'MODE', 'CRITERIA'),
                   help='Filename of a bounding box (bdo) file from MI-Brain.')

    p.add_argument('--x_plane', nargs=3, action='append',
                   metavar=('PLANE', 'MODE', 'CRITERIA'),
                   help='Slice number in X, in voxel space.')
    p.add_argument('--y_plane', nargs=3, action='append',
                   metavar=('PLANE', 'MODE', 'CRITERIA'),
                   help='Slice number in Y, in voxel space.')
    p.add_argument('--z_plane', nargs=3, action='append',
                   metavar=('PLANE', 'MODE', 'CRITERIA'),
                   help='Slice number in Z, in voxel space.')
    p.add_argument('--filtering_list',
                   help='Text file containing one rule per line\n'
                   '(i.e. drawn_roi mask.nii.gz both_ends include).')
    p.add_argument('--no_empty', action='store_true',
                   help='Do not write file if there is no streamline.')
    p.add_argument('--display_counts', action='store_true',
                   help='Print streamline count before and after filtering')

    add_reference_arg(p)
    add_verbose_arg(p)
    add_overwrite_arg(p)
    add_json_args(p)

    return p


def prepare_filtering_list(parser, args):
    roi_opt_list = []
    if args.drawn_roi:
        for roi_opt in args.drawn_roi:
            roi_opt_list.append(['drawn_roi'] + roi_opt)
    if args.atlas_roi:
        for roi_opt in args.atlas_roi:
            roi_opt_list.append(['atlas_roi'] + roi_opt)
    if args.bdo:
        for roi_opt in args.bdo:
            roi_opt_list.append(['bdo'] + roi_opt)
    if args.x_plane:
        for roi_opt in args.x_plane:
            roi_opt_list.append(['x_plane'] + roi_opt)
    if args.y_plane:
        for roi_opt in args.y_plane:
            roi_opt_list.append(['y_plane'] + roi_opt)
    if args.z_plane:
        for roi_opt in args.z_plane:
            roi_opt_list.append(['z_plane'] + roi_opt)
    if args.filtering_list:
        with open(args.filtering_list) as txt:
            content = txt.readlines()
        for roi_opt in content:
            roi_opt_list.append(roi_opt.strip().split())

    for roi_opt in roi_opt_list:
        if roi_opt[0] == 'atlas_roi':
            filter_type, filter_arg, _, filter_mode, filter_criteria = roi_opt
        else:
            filter_type, filter_arg, filter_mode, filter_criteria = roi_opt
        if filter_type not in ['x_plane', 'y_plane', 'z_plane']:
            if not os.path.isfile(filter_arg):
                parser.error('{} does not exist'.format(filter_arg))
        if filter_mode not in ['any', 'either_end', 'both_ends']:
            parser.error('{} is not a valid option for filter_mode'.format(
                filter_mode))
        if filter_criteria not in ['include', 'exclude']:
            parser.error('{} is not a valid option for filter_criteria'.format(
                filter_criteria))

    return roi_opt_list


def main():
    parser = _build_args_parser()
    args = parser.parse_args()

    assert_inputs_exist(parser, args.in_tractogram)
    assert_outputs_exist(parser, args, args.out_tractogram)
    if args.verbose:
        logging.basicConfig(level=logging.DEBUG)

    roi_opt_list = prepare_filtering_list(parser, args)

    sft = load_tractogram_with_reference(parser, args, args.in_tractogram)

    # Streamline count before filtering
    sc_bf = len(sft.streamlines)

    for i, roi_opt in enumerate(roi_opt_list):
        # Atlas needs an extra argument (value in the LUT)
        if roi_opt[0] == 'atlas_roi':
            filter_type, filter_arg, filter_arg_2, \
                filter_mode, filter_criteria = roi_opt
        else:
            filter_type, filter_arg, filter_mode, filter_criteria = roi_opt
        is_exclude = False if filter_criteria == 'include' else True

        if filter_type == 'drawn_roi' or filter_type == 'atlas_roi':
            img = nib.load(filter_arg)
            if not is_header_compatible(img, sft):
                parser.error('Headers from the tractogram and the mask are '
                             'not compatible.')
            if filter_type == 'drawn_roi':
                mask = img.get_data().astype(np.uint16)
            else:
                atlas = img.get_data().astype(np.uint16)
                mask = np.zeros(atlas.shape, dtype=np.uint16)
                mask[atlas == int(filter_arg_2)] = 1
            filtered_sft, indexes = filter_grid_roi(sft, mask,
                                                    filter_mode, is_exclude)

        # For every case, the input number must be greater or equal to 0 and
        # below the dimension, since this is a voxel space operation
        elif filter_type in ['x_plane', 'y_plane', 'z_plane']:
            filter_arg = int(filter_arg)
            _, dim, _, _ = sft.space_attributes
            mask = np.zeros(dim, dtype=np.int16)
            error_msg = None
            if filter_type == 'x_plane':
                if 0 <= filter_arg < dim[0]:
                    mask[filter_arg, :, :] = 1
                else:
                    error_msg = 'X plane ' + str(filter_arg)

            elif filter_type == 'y_plane':
                if 0 <= filter_arg < dim[1]:
                    mask[:, filter_arg, :] = 1
                else:
                    error_msg = 'Y plane ' + str(filter_arg)

            elif filter_type == 'z_plane':
                if 0 <= filter_arg < dim[2]:
                    mask[:, :, filter_arg] = 1
                else:
                    error_msg = 'Z plane ' + str(filter_arg)

            if error_msg:
                parser.error('{} is not valid according to the '
                             'tractogram header.'.format(error_msg))

            filtered_sft, indexes = filter_grid_roi(sft, mask,
                                                    filter_mode, is_exclude)

        elif filter_type == 'bdo':
            geometry, radius, center = read_info_from_mb_bdo(filter_arg)
            if geometry == 'Ellipsoid':
                filtered_sft, indexes = filter_ellipsoid(sft,
                                                         radius, center,
                                                         filter_mode, is_exclude)
            elif geometry == 'Cuboid':
                filtered_sft, indexes = filter_cuboid(sft,
                                                      radius, center,
                                                      filter_mode, is_exclude)

        logging.debug('The filtering options {0} resulted in '
                      '{1} streamlines'.format(roi_opt, len(filtered_sft)))

        sft = filtered_sft

    if not filtered_sft:
        if args.no_empty:
            logging.debug("The file {} won't be written (0 streamline)".format(
                args.out_tractogram))

            return

        logging.debug('The file {} contains 0 streamline'.format(
            args.out_tractogram))

    save_tractogram(sft, args.out_tractogram)

    # Streamline count after filtering
    sc_af = len(sft.streamlines)
    if args.display_counts:
        print(json.dumps({'streamline_count_before_filtering': int(sc_bf),
                          'streamline_count_after_filtering': int(sc_af)},
                         indent=args.indent))


if __name__ == "__main__":
    main()<|MERGE_RESOLUTION|>--- conflicted
+++ resolved
@@ -19,10 +19,6 @@
 import logging
 import os
 
-<<<<<<< HEAD
-from dipy.io.stateful_tractogram import StatefulTractogram
-=======
->>>>>>> 08249ca6
 from dipy.io.streamline import save_tractogram
 from dipy.io.utils import is_header_compatible
 import nibabel as nib
