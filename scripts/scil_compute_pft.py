--- conflicted
+++ resolved
@@ -38,15 +38,8 @@
 import numpy as np
 
 from scilpy.io.utils import (create_header_from_anat,
-<<<<<<< HEAD
-                             add_overwrite_arg, add_sh_basis_args,
-                             add_verbose_arg,
-                             assert_inputs_exist,
-                             assert_outputs_exists)
-=======
                              add_overwrite_arg, add_sh_basis_args, add_verbose,
                              assert_inputs_exist, assert_outputs_exist)
->>>>>>> 4b99d940
 from scilpy.tracking.tools import get_theta
 
 
